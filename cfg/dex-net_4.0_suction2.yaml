### TRAINING CONFIGURATIONS ###
mode: training

# dataset 
dataset_dir: /nfs/diskstation/projects/dex-net/suction/datasets/dexnet_4/phoxi_v1/grasps/tensors
output_dir: /nfs/diskstation/projects/dex-net/suction/models/
model_dir: /nfs/diskstation/projects/dex-net/suction/models/GQ-Image-Wise

# general optimization parameters
train_batch_size: 64
val_batch_size: 16
max_files_eval: 1000

# epochs
num_epochs: 25     # number of epochs to train for
eval_frequency: 50000  # how often to get validation error 
save_frequency: 50000  # how often to save output
vis_frequency: 50000
log_frequency: 1     # how often to log output
show_filters: 0

queue_capacity: 100  # capacity of prefetch queue
queue_sleep: 0.01     # how long to sleep between prefetches

data_split_mode: state_wise # how to split up the data into training vs validation: options are image_wise, stable_pose_wise, object_wise
train_pct: 0.8 # percentage of the data to use for training vs validation
total_pct: 1.0 # percentage of all the files to use
eval_total_train_error: 0

loss: sparse
optimizer: momentum
train_l2_regularizer: 0.0005
base_lr: 0.0025
decay_step_multiplier: 0.5   # number of times to go through training datapoints before stepping down decay rate
decay_rate: 0.95
momentum_rate: 0.9
max_training_examples_per_load: 128

fine_tune: 0
update_fc_only: 0
update_conv0_only: 0
reinit_pc1: 0
reinit_fc3: 0
reinit_fc4: 0
reinit_fc5: 0

image_mode: tf_depth_ims
training_mode: classification
preproc_mode: none
input_data_mode: suction
num_tensor_channels: 1

target_metric_name: grasp_metrics
metric_thresh: 0.4

# denoising / synthetic data params
multiplicative_denoising: 0
gamma_shape: 1000.00

symmetrize: 1

morphological: 0
morph_open_rate: 0.25
morph_poisson_mean: 1.5

image_dropout: 0
image_dropout_rate: 0.25
dropout_poisson_mean: 1.0
dropout_radius_shape: 3.0
dropout_radius_scale: 1.0

gradient_dropout: 0
gradient_dropout_rate: 0.1
gradient_dropout_sigma: 0.5
gradient_dropout_shape: 15
gradient_dropout_scale: 0.001

gaussian_process_denoising: 0
gaussian_process_rate: 0.5
gaussian_process_scaling_factor: 4.0
gaussian_process_sigma: 0.005

border_distortion: 0
border_grad_sigma: 1.0
border_grad_thresh: 0.075
border_poisson_mean: 5.0
border_radius_shape: 5
border_radius_scale: 0.4

background_denoising: 0
background_rate: 0.25
background_min_depth: 0.0
background_max_depth: 0.65

drop_fc3: 0
fc3_drop_rate: 0.5
drop_fc4: 0
fc4_drop_rate: 0.5

# debugging params
debug: 1
debug_num_files: 10000000
num_random_files: 1000
<<<<<<< HEAD
seed: 4829
=======
seed: 944209
>>>>>>> 3fd03d3d

### GQCNN CONFIG ###
gqcnn_config:
  # basic data metrics
  im_height: 96
  im_width: 96
  im_channels: 1
  # needs to match input data mode that was used for training, determines the pose dimensions for the network
  input_data_mode: suction

  # prediction batch size, in training this will be overriden by the val_batch_size in the SGDOptimizer's config file
  batch_size: 16

  # architecture
  architecture:
    conv1_1:
      filt_dim: 13
      num_filt: 32
      pool_size: 1
      pool_stride: 1  
      padding: VALID
      norm: 0
      norm_type: local_response
    conv1_2:
      filt_dim: 3
      num_filt: 32
      pool_size: 2
      pool_stride: 2
      padding: VALID
      norm: 0
      norm_type: local_response
    conv2_1:
      filt_dim: 3
      num_filt: 32
      pool_size: 1
      pool_stride: 1
      padding: VALID
      norm: 0
      norm_type: local_response
    conv2_2:
      filt_dim: 3
      num_filt: 32
      pool_size: 2
      pool_stride: 2
      padding: VALID
      norm: 0
      norm_type: local_response
    pc1:
      out_size: 16
    pc2:
      out_size: 0
    fc3:
      out_size: 256
    fc4:
      out_size: 256
    fc5:
      out_size: 2

  # architecture normalization constants
  radius: 2
  alpha: 2.0e-05
  beta: 0.75
  bias: 1.0<|MERGE_RESOLUTION|>--- conflicted
+++ resolved
@@ -101,11 +101,7 @@
 debug: 1
 debug_num_files: 10000000
 num_random_files: 1000
-<<<<<<< HEAD
-seed: 4829
-=======
-seed: 944209
->>>>>>> 3fd03d3d
+seed: 48291101
 
 ### GQCNN CONFIG ###
 gqcnn_config:
