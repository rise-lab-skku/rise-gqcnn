--- conflicted
+++ resolved
@@ -1,23 +1,13 @@
 ### TRAINING CONFIGURATIONS ###
 # dataset 
-<<<<<<< HEAD
 dataset_dir: /nfs/diskstation/vsatish/dex-net/data/datasets/kit_heap_dexnet_fc_uniform_seg_leg_no_rot_06_08_18/
 output_dir: /home/vsatish/Data/dexnet/data/models/test_dump/
-=======
-dataset_dir: /mnt/data/diskstation/datasets/corl2018/dexnet_2
-output_dir: /mnt/data/diskstation/models/corl2018
->>>>>>> 809997d7
 
 # general optimization parameters
 train_batch_size: 256
 val_batch_size: 256
-<<<<<<< HEAD
 num_epochs: 50     # number of epochs to train for
 eval_frequency: 50000  # how often to get validation error in steps, -1 defaults to every epoch 
-=======
-num_epochs: 25     # number of epochs to train for
-eval_frequency: 1000  # how often to get validation error in steps, -1 defaults to every epoch 
->>>>>>> 809997d7
 save_frequency: 10000  # how often to save output in steps, -1 defaults to every epoch
 vis_frequency: 1000
 log_frequency: 1     # how often to log output
