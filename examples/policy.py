--- conflicted
+++ resolved
@@ -60,11 +60,7 @@
     args = parser.parse_args()
     #depth_im_filename = args.depth_image
     print("starting")
-<<<<<<< HEAD
     for iter in xrange(23,60):
-=======
-    for iter in xrange(28,29):
->>>>>>> fac3709e
         depth_im_filename = os.path.join(os.path.dirname(os.path.realpath(__file__)),
             '..',
             'data/hsr/d_img_angle_13_num_' + str(iter).zfill(3) + '.npy')
@@ -91,10 +87,6 @@
         if fully_conv and segmask_filename is None:
             segmask_filename = os.path.join(os.path.dirname(os.path.realpath(__file__)),
                                             '..',
-<<<<<<< HEAD
-
-=======
->>>>>>> fac3709e
                                             'data/examples/clutter/primesense/segmask_0.png')
         if camera_intr_filename is None:
             camera_intr_filename = os.path.join(os.path.dirname(os.path.realpath(__file__)),
@@ -135,13 +127,8 @@
         depth_data[:150, :] = 0
         depth_data[310:, :] = 0
         depth_im = DepthImage(depth_data, frame=camera_intr.frame)
-<<<<<<< HEAD
         color_data = Image.open(rgb_im_filename)
         color_im = ColorImage(np.array(color_data),
-=======
-        color_data = np.array(Image.open(rgb_im_filename))
-        color_im = ColorImage(color_data,
->>>>>>> fac3709e
                                 frame=camera_intr.frame)
 
         
@@ -218,10 +205,6 @@
             #vis.subplot(1,2,2)
             vis.imshow(rgbd_im.color)
             vis.grasp(action.grasp, scale=2.5, show_center=False, show_axis=True)
-<<<<<<< HEAD
             vis.title('Planned grasp at depth {0:.3f}m with Q={1:.3f}'.format(action.grasp.depth, action.q_value))
-=======
-            #vis.title('Planned grasp at depth {0:.3f}m with Q={1:.3f}'.format(action.grasp.depth, action.q_value))
->>>>>>> fac3709e
             vis.savefig('/home/benno/Github/gqcnn/data/hsr/grasps/c_img_angle_13_num_' + str(iter).zfill(3) + '.png')
             vis.show()