# -*- coding: utf-8 -*-
"""
Copyright ©2017. The Regents of the University of California (Regents). All Rights Reserved.
Permission to use, copy, modify, and distribute this software and its documentation for educational,
research, and not-for-profit purposes, without fee and without a signed licensing agreement, is
hereby granted, provided that the above copyright notice, this paragraph and the following two
paragraphs appear in all copies, modifications, and distributions. Contact The Office of Technology
Licensing, UC Berkeley, 2150 Shattuck Avenue, Suite 510, Berkeley, CA 94720-1620, (510) 643-
7201, otl@berkeley.edu, http://ipira.berkeley.edu/industry-info for commercial licensing opportunities.

IN NO EVENT SHALL REGENTS BE LIABLE TO ANY PARTY FOR DIRECT, INDIRECT, SPECIAL,
INCIDENTAL, OR CONSEQUENTIAL DAMAGES, INCLUDING LOST PROFITS, ARISING OUT OF
THE USE OF THIS SOFTWARE AND ITS DOCUMENTATION, EVEN IF REGENTS HAS BEEN
ADVISED OF THE POSSIBILITY OF SUCH DAMAGE.

REGENTS SPECIFICALLY DISCLAIMS ANY WARRANTIES, INCLUDING, BUT NOT LIMITED TO,
THE IMPLIED WARRANTIES OF MERCHANTABILITY AND FITNESS FOR A PARTICULAR
PURPOSE. THE SOFTWARE AND ACCOMPANYING DOCUMENTATION, IF ANY, PROVIDED
HEREUNDER IS PROVIDED "AS IS". REGENTS HAS NO OBLIGATION TO PROVIDE
MAINTENANCE, SUPPORT, UPDATES, ENHANCEMENTS, OR MODIFICATIONS.
"""
"""
Displays robust grasps planned using a GQ-CNN-based policy on a set of saved RGB-D images.
The default configuration for the standard GQ-CNN policy is cfg/examples/policy.yaml. The default configuration for the Fully-Convolutional GQ-CNN policy is cfg/examples/fc_policy.yaml.

Author
------
Jeff Mahler and Vishal Satish
"""
import argparse
import os
import time

import numpy as np

from autolab_core import RigidTransform, YamlConfig, Logger
from perception import BinaryImage, CameraIntrinsics, ColorImage, DepthImage, RgbdImage
from visualization import Visualizer2D as vis
from gqcnn import RobustGraspingPolicy, CrossEntropyRobustGraspingPolicy, RgbdImageState, FullyConvolutionalGraspingPolicyParallelJaw, FullyConvolutionalGraspingPolicySuction

# set up logger
logger = Logger.get_logger('examples/policy.py')

if __name__ == '__main__':
    # parse args
    parser = argparse.ArgumentParser(description='Run a grasping policy on an example image')
    parser.add_argument('--depth_image', type=str, default=None, help='path to a test depth image stored as a .npy file')
    parser.add_argument('--segmask', type=str, default=None, help='path to an optional segmask to use')
    parser.add_argument('--camera_intrinsics', type=str, default=None, help='path to the camera intrinsics')
    parser.add_argument('--model_dir', type=str, default=None, help='path to a trained model to run')
    parser.add_argument('--config_filename', type=str, default=None, help='path to configuration file to use')
    parser.add_argument('--fully_conv', action='store_true', help='run Fully-Convolutional GQ-CNN policy instead of standard GQ-CNN policy')
    args = parser.parse_args()
    depth_im_filename = args.depth_image
    segmask_filename = args.segmask
    camera_intr_filename = args.camera_intrinsics
    model_dir = args.model_dir
    config_filename = args.config_filename
    fully_conv = args.fully_conv

    assert not (fully_conv and depth_im_filename is not None and segmask_filename is None), 'Fully-Convolutional policy expects a segmask.'

    if depth_im_filename is None:
        if fully_conv:
            depth_im_filename = os.path.join(os.path.dirname(os.path.realpath(__file__)),
                                             '..',
                                             'data/examples/clutter/primesense/depth_0.npy')
        else:
            depth_im_filename = os.path.join(os.path.dirname(os.path.realpath(__file__)),
                                             '..',
                                             'data/examples/single_object/primesense/depth_0.npy')
    if fully_conv and segmask_filename is None:
        segmask_filename = os.path.join(os.path.dirname(os.path.realpath(__file__)),
                                        '..',
                                        'data/examples/clutter/primesense/segmask_0.png')
    if camera_intr_filename is None:
        camera_intr_filename = os.path.join(os.path.dirname(os.path.realpath(__file__)),
                                            '..',
                                            'data/calib/primesense/primesense.intr')    
    if config_filename is None:
<<<<<<< HEAD
        if fully_conv:
            config_filename = os.path.join(os.path.dirname(os.path.realpath(__file__)),
                                           '..',
                                           'cfg/examples/fc_policy.yaml')
        else:
            config_filename = os.path.join(os.path.dirname(os.path.realpath(__file__)),
                                           '..',
                                           'cfg/examples/policy.yaml')
=======
        config_filename = os.path.join(os.path.dirname(os.path.realpath(__file__)),
                                       '..',
                                       'cfg/policies/dex-net_2.0.yaml')
>>>>>>> 076e79ce
    
    # read config
    config = YamlConfig(config_filename)
    inpaint_rescale_factor = config['inpaint_rescale_factor']
    policy_config = config['policy']

    # set model if provided and make relative paths absolute
    if model_dir is not None:
        policy_config['metric']['gqcnn_model'] = model_dir
    if 'gqcnn_model' in policy_config['metric'].keys() and not os.path.isabs(policy_config['metric']['gqcnn_model']):
        policy_config['metric']['gqcnn_model'] = os.path.join(os.path.dirname(os.path.realpath(__file__)),
                                                              '..',
                                                              policy_config['metric']['gqcnn_model'])

    # setup sensor
    camera_intr = CameraIntrinsics.load(camera_intr_filename)
        
    # read images
    depth_data = np.load(depth_im_filename)
    depth_im = DepthImage(depth_data, frame=camera_intr.frame)
    color_im = ColorImage(np.zeros([depth_im.height, depth_im.width, 3]).astype(np.uint8),
                          frame=camera_intr.frame)
    
    # optionally read a segmask
    segmask = None
    if segmask_filename is not None:
        segmask = BinaryImage.open(segmask_filename)
    valid_px_mask = depth_im.invalid_pixel_mask().inverse()
    if segmask is None:
        segmask = valid_px_mask
    else:
        segmask = segmask.mask_binary(valid_px_mask)
    
    # inpaint
    depth_im = depth_im.inpaint(rescale_factor=inpaint_rescale_factor)
        
    if 'input_images' in policy_config['vis'].keys() and policy_config['vis']['input_images']:
        vis.figure(size=(10,10))
        num_plot = 1
        if segmask is not None:
            num_plot = 2
        vis.subplot(1,num_plot,1)
        vis.imshow(depth_im)
        if segmask is not None:
            vis.subplot(1,num_plot,2)
            vis.imshow(segmask)
        vis.show()
        
    # create state
    rgbd_im = RgbdImage.from_color_and_depth(color_im, depth_im)
    state = RgbdImageState(rgbd_im, camera_intr, segmask=segmask)

    # set input sizes for fully-convolutional policy
    if fully_conv:
        policy_config['metric']['fully_conv_gqcnn_config']['im_height'] = depth_im.shape[0]
        policy_config['metric']['fully_conv_gqcnn_config']['im_width'] = depth_im.shape[1]

    # init policy
    if fully_conv:
        #TODO: @Vishal we should really be doing this in some factory policy
        if policy_config['type'] == 'fully_conv_suction':
            policy = FullyConvolutionalGraspingPolicySuction(policy_config)
        elif policy_config['type'] == 'fully_conv_pj':
            policy = FullyConvolutionalGraspingPolicyParallelJaw(policy_config)
        else:
            raise ValueError('Invalid fully-convolutional policy type: {}'.format(policy_config['type']))
    else:
        policy_type = 'cem'
        if 'type' in policy_config.keys():
            policy_type = policy_config['type']
        if policy_type == 'ranking':
            policy = RobustGraspingPolicy(policy_config)
        elif policy_type == 'cem':
            policy = CrossEntropyRobustGraspingPolicy(policy_config)
        else:
            raise ValueError('Invalid policy type: {}'.format(policy_type))

    # query policy
    policy_start = time.time()
    action = policy(state)
    logger.info('Planning took %.3f sec' %(time.time() - policy_start))

    # vis final grasp
    if policy_config['vis']['final_grasp']:
        vis.figure(size=(10,10))
        vis.imshow(rgbd_im.depth,
                   vmin=policy_config['vis']['vmin'],
                   vmax=policy_config['vis']['vmax'])
        vis.grasp(action.grasp, scale=2.5, show_center=False, show_axis=True)
        vis.title('Planned grasp at depth {0:.3f}m with Q={1:.3f}'.format(action.grasp.depth, action.q_value))
        vis.show()<|MERGE_RESOLUTION|>--- conflicted
+++ resolved
@@ -78,7 +78,6 @@
                                             '..',
                                             'data/calib/primesense/primesense.intr')    
     if config_filename is None:
-<<<<<<< HEAD
         if fully_conv:
             config_filename = os.path.join(os.path.dirname(os.path.realpath(__file__)),
                                            '..',
@@ -87,12 +86,7 @@
             config_filename = os.path.join(os.path.dirname(os.path.realpath(__file__)),
                                            '..',
                                            'cfg/examples/policy.yaml')
-=======
-        config_filename = os.path.join(os.path.dirname(os.path.realpath(__file__)),
-                                       '..',
-                                       'cfg/policies/dex-net_2.0.yaml')
->>>>>>> 076e79ce
-    
+   
     # read config
     config = YamlConfig(config_filename)
     inpaint_rescale_factor = config['inpaint_rescale_factor']
