# -*- coding: utf-8 -*-
"""
Copyright ©2017. The Regents of the University of California (Regents). All Rights Reserved.
Permission to use, copy, modify, and distribute this software and its documentation for educational,
research, and not-for-profit purposes, without fee and without a signed licensing agreement, is
hereby granted, provided that the above copyright notice, this paragraph and the following two
paragraphs appear in all copies, modifications, and distributions. Contact The Office of Technology
Licensing, UC Berkeley, 2150 Shattuck Avenue, Suite 510, Berkeley, CA 94720-1620, (510) 643-
7201, otl@berkeley.edu, http://ipira.berkeley.edu/industry-info for commercial licensing opportunities.

IN NO EVENT SHALL REGENTS BE LIABLE TO ANY PARTY FOR DIRECT, INDIRECT, SPECIAL,
INCIDENTAL, OR CONSEQUENTIAL DAMAGES, INCLUDING LOST PROFITS, ARISING OUT OF
THE USE OF THIS SOFTWARE AND ITS DOCUMENTATION, EVEN IF REGENTS HAS BEEN
ADVISED OF THE POSSIBILITY OF SUCH DAMAGE.

REGENTS SPECIFICALLY DISCLAIMS ANY WARRANTIES, INCLUDING, BUT NOT LIMITED TO,
THE IMPLIED WARRANTIES OF MERCHANTABILITY AND FITNESS FOR A PARTICULAR
PURPOSE. THE SOFTWARE AND ACCOMPANYING DOCUMENTATION, IF ANY, PROVIDED
HEREUNDER IS PROVIDED "AS IS". REGENTS HAS NO OBLIGATION TO PROVIDE
MAINTENANCE, SUPPORT, UPDATES, ENHANCEMENTS, OR MODIFICATIONS.
"""
"""
Grasping policies
Author: Jeff Mahler
"""
from abc import ABCMeta, abstractmethod

import cPickle as pkl
import logging
import matplotlib.pyplot as plt
import numpy as np
import os
import sys
from time import time

from sklearn.mixture import GaussianMixture

import autolab_core.utils as utils
from autolab_core import Point
<<<<<<< HEAD
from perception import CameraIntrinsics
from perception import BinaryImage, ColorImage, DepthImage, RgbdImage

from . import Grasp2D, ImageGraspSamplerFactory, GQCNN, InputDataMode
from . import Visualizer as vis
from . import NoValidGraspsException
=======
from perception import BinaryImage, ColorImage, DepthImage, RgbdImage, SegmentationImage, CameraIntrinsics

from gqcnn import Grasp2D, SuctionPoint2D, ImageGraspSamplerFactory, GQCNN, InputDataMode, GraspQualityFunctionFactory, GQCnnQualityFunction, NoValidGraspsException
from gqcnn import Visualizer as vis
>>>>>>> c8ec3c96

FIGSIZE = 16
SEED = 5234709

class RgbdImageState(object):
    """ State to encapsulate RGB-D images.

    Attributes
    ----------
    rgbd_im : :obj:`perception.RgbdImage`
        an RGB-D image to plan grasps on
    camera_intr : :obj:`perception.CameraIntrinsics`
        intrinsics of the RGB-D camera
    segmask : :obj:`perception.BinaryImage`
        segmentation mask for the image
    obj_segmask : :obj:`perception.SegmentationImage`
        segmentation mask for the different objects in the image
    full_observed : :obj:`object`
        representation of the fully observed state
    """
    def __init__(self, rgbd_im, camera_intr,
                 segmask=None,
                 obj_segmask=None,
                 fully_observed=None):
        self.rgbd_im = rgbd_im
        self.camera_intr = camera_intr
        self.segmask = segmask
        self.obj_segmask = obj_segmask
        self.fully_observed = fully_observed

    def save(self, save_dir):
        if not os.path.exists(save_dir):
            os.mkdir(save_dir)
        color_image_filename = os.path.join(save_dir, 'color.png')
        depth_image_filename = os.path.join(save_dir, 'depth.npy')
        camera_intr_filename = os.path.join(save_dir, 'camera.intr')
        segmask_filename = os.path.join(save_dir, 'segmask.npy')
<<<<<<< HEAD
=======
        obj_segmask_filename = os.path.join(save_dir, 'obj_segmask.npy')
>>>>>>> c8ec3c96
        state_filename = os.path.join(save_dir, 'state.pkl')
        self.rgbd_im.color.save(color_image_filename)
        self.rgbd_im.depth.save(depth_image_filename)
        self.camera_intr.save(camera_intr_filename)
        if self.segmask is not None:
            self.segmask.save(segmask_filename)
<<<<<<< HEAD
=======
        if self.obj_segmask is not None:
            self.obj_segmask.save(obj_segmask_filename)
>>>>>>> c8ec3c96
        if self.fully_observed is not None:
            pkl.dump(self.fully_observed, open(state_filename, 'wb'))

    @staticmethod
    def load(save_dir):
        if not os.path.exists(save_dir):
            raise ValueError('Directory %s does not exist!' %(save_dir))
        color_image_filename = os.path.join(save_dir, 'color.png')
        depth_image_filename = os.path.join(save_dir, 'depth.npy')
        camera_intr_filename = os.path.join(save_dir, 'camera.intr')
        segmask_filename = os.path.join(save_dir, 'segmask.npy')
<<<<<<< HEAD
        state_filename = os.path.join(save_dir, 'state.pkl')
        color = ColorImage.open(color_image_filename)
        depth = DepthImage.open(depth_image_filename)
        camera_intr = CameraIntrinsics.load(camera_intr_filename)
        segmask = None
        if os.path.exists(segmask_filename):
            segmask = BinaryImage.open(segmask_filename)
=======
        obj_segmask_filename = os.path.join(save_dir, 'obj_segmask.npy')
        state_filename = os.path.join(save_dir, 'state.pkl')
        camera_intr = CameraIntrinsics.load(camera_intr_filename)
        color = ColorImage.open(color_image_filename, frame=camera_intr.frame)
        depth = DepthImage.open(depth_image_filename, frame=camera_intr.frame)
        segmask = None
        if os.path.exists(segmask_filename):
            segmask = BinaryImage.open(segmask_filename, frame=camera_intr.frame)
        obj_segmask = None
        if os.path.exists(obj_segmask_filename):
            obj_segmask = SegmentationImage.open(obj_segmask_filename, frame=camera_intr.frame)
>>>>>>> c8ec3c96
        fully_observed = None    
        if os.path.exists(state_filename):
            fully_observed = pkl.load(open(state_filename, 'rb'))
        return RgbdImageState(RgbdImage.from_color_and_depth(color, depth),
                              camera_intr,
                              segmask=segmask,
<<<<<<< HEAD
=======
                              obj_segmask=obj_segmask,
>>>>>>> c8ec3c96
                              fully_observed=fully_observed)
            
class ParallelJawGrasp(object):
    """ Action to encapsulate parallel jaw grasps.
    """
    def __init__(self, grasp, q_value, image):
        self.grasp = grasp
        self.q_value = q_value
        self.image = image

    def save(self, save_dir):
        if not os.path.exists(save_dir):
            os.mkdir(save_dir)
        grasp_filename = os.path.join(save_dir, 'grasp.pkl')
        q_value_filename = os.path.join(save_dir, 'pred_robustness.pkl')
        image_filename = os.path.join(save_dir, 'tf_image.npy')
        pkl.dump(self.grasp, open(grasp_filename, 'wb'))
        pkl.dump(self.q_value, open(q_value_filename, 'wb'))
        self.image.save(image_filename)

    @staticmethod
    def load(save_dir):
        if not os.path.exists(save_dir):
            raise ValueError('Directory %s does not exist!' %(save_dir))
        grasp_filename = os.path.join(save_dir, 'grasp.pkl')
        q_value_filename = os.path.join(save_dir, 'pred_robustness.pkl')
        image_filename = os.path.join(save_dir, 'tf_image.npy')
        grasp = pkl.load(open(grasp_filename, 'rb'))
        q_value = pkl.load(open(q_value_filename, 'rb'))
        image = DepthImage.open(image_filename)
        return ParallelJawGrasp(grasp, q_value, image)
        
<<<<<<< HEAD
=======
class GraspAction(object):
    """ Action to encapsulate parallel jaw grasps.
    """
    def __init__(self, grasp, q_value, image):
        self.grasp = grasp
        self.q_value = q_value
        self.image = image

    def save(self, save_dir):
        if not os.path.exists(save_dir):
            os.mkdir(save_dir)
        grasp_filename = os.path.join(save_dir, 'grasp.pkl')
        q_value_filename = os.path.join(save_dir, 'pred_robustness.pkl')
        image_filename = os.path.join(save_dir, 'tf_image.npy')
        pkl.dump(self.grasp, open(grasp_filename, 'wb'))
        pkl.dump(self.q_value, open(q_value_filename, 'wb'))
        self.image.save(image_filename)
        
>>>>>>> c8ec3c96
class Policy(object):
    """ Abstract policy class. """
    __metaclass__ = ABCMeta

    def __call__(self, state):
        return self.action(state)

    @abstractmethod
    def action(self, state):
        """ Returns an action for a given state.
        """
        pass

class GraspingPolicy(Policy):
    """ Policy for robust grasping with Grasp Quality Convolutional Neural Networks (GQ-CNN).
    Attributes
    ----------
    config : dict
        dictionary of parameters for the policy

    Notes
    -----
    Required configuration parameters are specified in Other Parameters

    Other Parameters
    ----------------
    sampling : dict
        dictionary of parameters for grasp sampling, see gqcnn/image_grasp_sampler.py
    gqcnn_model : str
        string path to a trained GQ-CNN model see gqcnn/neural_networks.py
    """
    def __init__(self, config):
        # store parameters
        self._config = config
        self._gripper_width = np.inf
        if 'gripper_width' in config.keys():
            self._gripper_width = config['gripper_width']

        # init grasp sampler
        self._sampling_config = config['sampling']
<<<<<<< HEAD
        self._gqcnn_model_dir = config['gqcnn_model']
        self._logging_dir = None
        if 'logging_dir' in config.keys():
            self._logging_dir = config['logging_dir']
            self._policy_dir = self._logging_dir
            if not os.path.exists(self._logging_dir):
                os.mkdir(self._logging_dir)
=======
        self._sampling_config['gripper_width'] = self._gripper_width
>>>>>>> c8ec3c96
        sampler_type = self._sampling_config['type']
        self._grasp_sampler = ImageGraspSamplerFactory.sampler(sampler_type,
                                                               self._sampling_config)

        # init grasp quality function
        self._metric_config = config['metric']
        metric_type = self._metric_config['type']
        self._grasp_quality_fn = GraspQualityFunctionFactory.quality_function(metric_type,
                                                                              self._metric_config)

    @property
    def config(self):
        """ Returns the policy parameters. """
        return self._config

    @property
    def grasp_sampler(self):
        """ Returns the grasp sampler. """
        return self._grasp_sampler

    @property
    def grasp_quality_fn(self):
        """ Returns the grasp sampler. """
        return self._grasp_quality_fn

    @property
    def gqcnn(self):
        """ Returns the GQ-CNN. """
        return self._gqcnn

    def action(self, state):
        """ Returns an action for a given state.
        Public handle to function.
        """
        # save state
        if self._logging_dir is not None:
            policy_id = utils.gen_experiment_id()
            self._policy_dir = os.path.join(self._logging_dir, 'policy_output_%s' %(policy_id))
            while os.path.exists(self._policy_dir):
                policy_id = utils.gen_experiment_id()
            self._policy_dir = os.path.join(self._logging_dir, 'policy_output_%s' %(policy_id))
            os.mkdir(self._policy_dir)
            state_dir = os.path.join(self._policy_dir, 'state')
            state.save(state_dir)

        # plan action
        action = self._action(state)

        # save action
        if self._logging_dir is not None:
            action_dir = os.path.join(self._policy_dir, 'action')
            action.save(action_dir)
        return action
        
    @abstractmethod
    def _action(self, state):
        """ Returns an action for a given state.
        """
        pass
    
    def show(self, filename=None, dpi=100):
        """ Show a figure. """
        if self._logging_dir is None:
            vis.show()
        else:
            filename = os.path.join(self._policy_dir, filename)
            vis.savefig(filename, dpi=dpi)

class UniformRandomGraspingPolicy(GraspingPolicy):
    """ Returns a grasp uniformly at random. """
    def __init__(self, config):
        GraspingPolicy.__init__(self, config)
        self._num_grasp_samples = 1

    def action(self, state):
        """ Plans the grasp with the highest probability of success on
        the given RGB-D image.

        Attributes
        ----------
        state : :obj:`RgbdImageState`
            image to plan grasps on

        Returns
        -------
        :obj:`GraspAction`
            grasp to execute
        """
        # check valid input
        if not isinstance(state, RgbdImageState):
            raise ValueError('Must provide an RGB-D image state.')

        # parse state
        rgbd_im = state.rgbd_im
        camera_intr = state.camera_intr
        segmask = state.segmask

        # sample grasps
        grasps = self._grasp_sampler.sample(rgbd_im, camera_intr,
                                            self._num_grasp_samples,
                                            segmask=segmask,
                                            visualize=self.config['vis']['grasp_sampling'],
                                            seed=None)
        num_grasps = len(grasps)
        if num_grasps == 0:
            logging.warning('No valid grasps could be found')
            raise NoValidGraspsException()

        # set grasp
        grasp = grasps[0]

        # form tensors
        return GraspAction(grasp, 0.0, state.rgbd_im.depth)

class RobustGraspingPolicy(GraspingPolicy):
    """ Samples a set of grasp candidates in image space,
    ranks the grasps by the predicted probability of success from a GQ-CNN,
    and returns the grasp with the highest probability of success.

    Notes
    -----
    Required configuration parameters are specified in Other Parameters

    Other Parameters
    ----------------
    num_grasp_samples : int
        number of grasps to sample
    gripper_width : float, optional
        width of the gripper in meters
    logging_dir : str, optional
        directory in which to save the sampled grasps and input images
    """
    def __init__(self, config, filters=None):
        GraspingPolicy.__init__(self, config)
        self._parse_config()
        self._filters = filters

    def _parse_config(self):
        """ Parses the parameters of the policy. """
        self._num_grasp_samples = self.config['sampling']['num_grasp_samples']
        self._max_grasps_filter = 1
        if 'max_grasps_filter' in self.config.keys():
            self._max_grasps_filter = self.config['max_grasps_filter']
        self._gripper_width = np.inf
        if 'gripper_width' in self.config.keys():
            self._gripper_width = self.config['gripper_width']
<<<<<<< HEAD
            
=======
        self._logging_dir = None
        if 'logging_dir' in self.config.keys():
            self._logging_dir = self.config['logging_dir']

>>>>>>> c8ec3c96
    def select(self, grasps, q_value):
        """ Selects the grasp with the highest probability of success.
        Can override for alternate policies (e.g. epsilon greedy).
        """
        # sort grasps
        num_grasps = len(grasps)
        grasps_and_predictions = zip(np.arange(num_grasps), q_value)
        grasps_and_predictions.sort(key = lambda x : x[1], reverse=True)

        # return top grasps
        if self._filters is None:
            return grasps_and_predictions[0][0]
        
        # filter grasps
        logging.info('Filtering grasps')
        i = 0
        while i < self._max_grasps_filter and i < len(grasps_and_predictions):
            index = grasps_and_predictions[i][0]
            grasp = grasps[index]
            valid = True
            for filter_name, is_valid in self._filters.iteritems():
                valid = is_valid(grasp) 
                logging.debug('Grasp {} filter {} valid: {}'.format(i, filter_name, valid))
                if not valid:
                    valid = False
                    break
            if valid:
                return index
            i += 1
        raise NoValidGraspsException('No grasps satisfied filters')

    def _action(self, state):
        """ Plans the grasp with the highest probability of success on
        the given RGB-D image.

        Attributes
        ----------
        state : :obj:`RgbdImageState`
            image to plan grasps on

        Returns
        -------
        :obj:`GraspAction`
            grasp to execute
        """
        # check valid input
        if not isinstance(state, RgbdImageState):
            raise ValueError('Must provide an RGB-D image state.')

        # parse state
        rgbd_im = state.rgbd_im
        camera_intr = state.camera_intr
        segmask = state.segmask

        # sample grasps
        grasps = self._grasp_sampler.sample(rgbd_im, camera_intr,
                                            self._num_grasp_samples,
                                            segmask=segmask,
                                            visualize=self.config['vis']['grasp_sampling'],
                                            seed=None)
        num_grasps = len(grasps)
<<<<<<< HEAD

        # form tensors
        image_tensor, pose_tensor = self.grasps_to_tensors(grasps, state)
        if self.config['vis']['tf_images']:
            # read vis params
            k = self.config['vis']['k']
            d = utils.sqrt_ceil(k)

            # display grasp transformed images
            vis.figure(size=(FIGSIZE,FIGSIZE))
            for i, image_tf in enumerate(image_tensor[:k,...]):
                depth = pose_tensor[i][0]
                vis.subplot(d,d,i+1)
                vis.imshow(DepthImage(image_tf))
                vis.title('Image %d: d=%.3f' %(i, depth))
            self.show('tf_images.png')

        # predict grasps
        predict_start = time()
        output_arr = self.gqcnn.predict(image_tensor, pose_tensor)
        q_values = output_arr[:,-1]
        logging.debug('Prediction took %.3f sec' %(time()-predict_start))

=======
        if num_grasps == 0:
            logging.warning('No valid grasps could be found')
            raise NoValidGraspsException()
        
        # save if specified
        if self._logging_dir is not None:
            if not os.path.exists(self._logging_dir):
                raise ValueError('Logging directory %s does not exist' %(self._logging_dir))

            # create output dir
            test_case_id = utils.gen_experiment_id()
            test_case_dir = os.path.join(self._logging_dir, 'test_case_%s' %(test_case_id))

            # re-sample if the test case dir exists
            while os.path.exists(test_case_dir):
                test_case_id = utils.gen_experiment_id()
                test_case_dir = os.path.join(self._logging_dir, 'test_case_%s' %(test_case_id))
                
            # create the directory and save
            os.mkdir(test_case_dir)
            candidate_actions_filename = os.path.join(test_case_dir, 'actions.pkl')
            pkl.dump(grasps, open(candidate_actions_filename, 'wb'))
            image_state_filename = os.path.join(test_case_dir, 'state.pkl')
            pkl.dump(state, open(image_state_filename, 'wb'))

        # compute grasp quality
        compute_start = time()
        q_values = self._grasp_quality_fn(state, grasps, params=self._config)
        logging.debug('Grasp evaluation took %.3f sec' %(time()-compute_start))
        
>>>>>>> c8ec3c96
        if self.config['vis']['grasp_candidates']:
            # display each grasp on the original image, colored by predicted success
            norm_q_values = (q_values - np.min(q_values)) / (np.max(q_values) - np.min(q_values))
            vis.figure(size=(FIGSIZE,FIGSIZE))
            vis.imshow(rgbd_im.depth,
                       vmin=self.config['vis']['vmin'],
                       vmax=self.config['vis']['vmax'])
            for grasp, q in zip(grasps, norm_q_values):
                vis.grasp(grasp, scale=1.0,
                          grasp_center_size=10,
                          grasp_center_thickness=2.5,
                          jaw_width=2.5,
                          show_center=False,
                          show_axis=True,
                          color=plt.cm.RdYlGn(q))
            vis.title('Sampled grasps')
            self.show('grasp_candidates.png')

<<<<<<< HEAD
        if self.config['vis']['grasp_ranking']:
            # read vis params
            k = self.config['vis']['k']
            d = utils.sqrt_ceil(k)

            # form camera intr for the thumbnail (to compute gripper width)
            scale_factor = float(self.gqcnn.im_width) / float(self._crop_width)
            scaled_camera_intr = camera_intr.resize(scale_factor)

            # sort grasps
            q_values_and_indices = zip(q_values, np.arange(num_grasps))
            q_values_and_indices.sort(key = lambda x : x[0], reverse=True)

            vis.figure(size=(FIGSIZE,FIGSIZE))
            for i, p in enumerate(q_values_and_indices[:k]):
                # read stats for grasp
                q_value = p[0]
                ind = p[1]
                depth = pose_tensor[ind][0]
                image = DepthImage(image_tensor[ind,...])
                grasp = Grasp2D(Point(image.center), 0.0, depth,
                                width=self._gripper_width,
                                camera_intr=scaled_camera_intr)

                # plot
                vis.subplot(d,d,i+1)
                vis.imshow(image)
                vis.grasp(grasp, scale=1.5)
                vis.title('K=%d: d=%.3f, q=%.3f' %(i, depth, q_value))
            self.show('grasp_ranking.png')

=======
>>>>>>> c8ec3c96
        # select grasp
        index = self.select(grasps, q_values)
        grasp = grasps[index]
        q_value = q_values[index]
        if self.config['vis']['grasp_plan']:
            vis.figure()
<<<<<<< HEAD
            vis.imshow(image)
            vis.grasp(grasp, scale=1.5, show_center=False, show_axis=True)
            vis.title('Best Grasp: d=%.3f, q=%.3f' %(depth, q_value))
            self.show('grasp_plan.png')
=======
            vis.imshow(rgbd_im.depth,
                       vmin=self.config['vis']['vmin'],
                       vmax=self.config['vis']['vmax'])
            vis.grasp(grasp, scale=2.0, show_axis=True)
            vis.title('Best Grasp: d=%.3f, q=%.3f' %(grasp.depth, q_value))
            vis.show()
>>>>>>> c8ec3c96

        return GraspAction(grasp, q_value, state.rgbd_im.depth)

class CrossEntropyRobustGraspingPolicy(GraspingPolicy):
    """ Optimizes a set of grasp candidates in image space using the 
    cross entropy method:
    (1) sample an initial set of candidates
    (2) sort the candidates
    (3) fit a GMM to the top P%
    (4) re-sample grasps from the distribution
    (5) repeat steps 2-4 for K iters
    (6) return the best candidate from the final sample set

    Parameters
    ----------
    filters : :obj:`dict` mapping names to functions
        list of functions to apply to filter invalid grasps

    Notes
    -----
    Required configuration parameters are specified in Other Parameters

    Other Parameters
    ----------------
    num_seed_samples : int
        number of candidate to sample in the initial set
    num_gmm_samples : int
        number of candidates to sample on each resampling from the GMMs
    num_iters : int
        number of sample-and-refit iterations of CEM
    gmm_refit_p : float
        top p-% of grasps used for refitting
    gmm_component_frac : float
        percentage of the elite set size used to determine number of GMM components
    gmm_reg_covar : float
        regularization parameters for GMM covariance matrix, enforces diversity of fitted distributions
    deterministic : bool, optional
        whether to set the random seed to enforce deterministic behavior
    gripper_width : float, optional
        width of the gripper in meters
    """
    def __init__(self, config, filters=None):
        GraspingPolicy.__init__(self, config)
        self._parse_config()
        self._filters = filters
        
    def _parse_config(self):
        """ Parses the parameters of the policy. """
        # cross entropy method parameters
        self._num_seed_samples = self.config['num_seed_samples']
        self._num_gmm_samples = self.config['num_gmm_samples']
        self._num_iters = self.config['num_iters']
        self._gmm_refit_p = self.config['gmm_refit_p']
        self._gmm_component_frac = self.config['gmm_component_frac']
        self._gmm_reg_covar = self.config['gmm_reg_covar']

        self._max_grasps_filter = 1
        if 'max_grasps_filter' in self.config.keys():
            self._max_grasps_filter = self.config['max_grasps_filter']

        self._max_resamples_per_iteration = 100
        if 'max_resamples_per_iteration' in self.config.keys():
            self._max_resamples_per_iteration = self.config['max_resamples_per_iteration']

        self._max_approach_angle = np.inf
        if 'max_approach_angle' in self.config.keys():
            self._max_approach_angle = np.deg2rad(self.config['max_approach_angle'])
            
        # gripper parameters
        self._seed = None
        if self.config['deterministic']:
            self._seed = SEED
        self._gripper_width = np.inf
        if 'gripper_width' in self.config.keys():
            self._gripper_width = self.config['gripper_width']

        # optional, logging dir
        self._logging_dir = None
        if 'logging_dir' in self.config.keys():
            self._logging_dir = self.config['logging_dir']
            if not os.path.exists(self._logging_dir):
                os.mkdir(self._logging_dir)
            
    def select(self, grasps, q_values):
        """ Selects the grasp with the highest probability of success.
        Can override for alternate policies (e.g. epsilon greedy).
        """ 
        # sort
        logging.info('Sorting grasps')
        num_grasps = len(grasps)
        if num_grasps == 0:
            raise NoValidGraspsException('Zero grasps')
        grasps_and_predictions = zip(np.arange(num_grasps), q_values)
        grasps_and_predictions.sort(key = lambda x : x[1], reverse=True)

        # return top grasps
        if self._filters is None:
            return grasps_and_predictions[0][0]
        
        # filter grasps
        logging.info('Filtering grasps')
        i = 0
        while i < self._max_grasps_filter and i < len(grasps_and_predictions):
            index = grasps_and_predictions[i][0]
            grasp = grasps[index]
            valid = True
            for filter_name, is_valid in self._filters.iteritems():
                valid = is_valid(grasp) 
                logging.info('Grasp {} filter {} valid: {}'.format(i, filter_name, valid))
                if not valid:
                    valid = False
                    break
            if valid:
                return index
            i += 1
        raise NoValidGraspsException('No grasps satisfied filters')

    def _action(self, state):
        """ Plans the grasp with the highest probability of success on
        the given RGB-D image.

        Attributes
        ----------
        state : :obj:`RgbdImageState`
            image to plan grasps on

        Returns
        -------
        :obj:`GraspAction`
            grasp to execute
        """
        # check valid input
        if not isinstance(state, RgbdImageState):
            raise ValueError('Must provide an RGB-D image state.')

        if self._logging_dir is not None:
            policy_id = utils.gen_experiment_id()
            policy_dir = os.path.join(self._logging_dir, 'policy_output_%s' %(policy_id))
            while os.path.exists(policy_dir):
                policy_id = utils.gen_experiment_id()
                policy_dir = os.path.join(self._logging_dir, 'policy_output_%s' %(policy_id))
            os.mkdir(policy_dir)
            state_dir = os.path.join(policy_dir, 'state')
            state.save(state_dir)
        
        # parse state
        seed_set_start = time()
        rgbd_im = state.rgbd_im
        depth_im = rgbd_im.depth
        camera_intr = state.camera_intr
        segmask = state.segmask
        point_cloud_im = camera_intr.deproject_to_image(depth_im)
        normal_cloud_im = point_cloud_im.normal_cloud_im()
        
        # sample grasps
        grasps = self._grasp_sampler.sample(rgbd_im, camera_intr,
                                            self._num_seed_samples,
                                            segmask=segmask,
                                            visualize=self.config['vis']['grasp_sampling'],
                                            seed=self._seed)
        num_grasps = len(grasps)
        if num_grasps == 0:
            logging.warning('No valid grasps could be found')
            raise NoValidGraspsException()

        grasp_type = 'parallel_jaw'
        if isinstance(grasps[0], SuctionPoint2D):
            grasp_type = 'suction'

<<<<<<< HEAD
            # display grasp transformed images
            vis.figure(size=(FIGSIZE,FIGSIZE))
            for i in range(d):
                image_tf = image_tensor[i,...]
                depth = pose_tensor[i][0]
                grasp = grasps[i]

                vis.subplot(d,2,2*i+1)
                vis.imshow(rgbd_im.depth)
                vis.grasp(grasp, scale=1.5, show_center=False, show_axis=True)
                vis.title('Grasp %d: d=%.3f' %(i, depth))

                vis.subplot(d,2,2*i+2)
                vis.imshow(DepthImage(image_tf))
                vis.title('TF image %d: d=%.3f' %(i, depth))
            self.show('tf_images.png')
=======
        logging.info('Sampled %d grasps' %(len(grasps)))
        logging.info('Computing the seed set took %.3f sec' %(time() - seed_set_start))
>>>>>>> c8ec3c96

        # iteratively refit and sample
        for j in range(self._num_iters):
            logging.info('CEM iter %d' %(j))

            # predict grasps
            predict_start = time()
            q_values = self._grasp_quality_fn(state, grasps, params=self._config)
            logging.info('Prediction took %.3f sec' %(time()-predict_start))

            # sort grasps
            resample_start = time()
            q_values_and_indices = zip(q_values, np.arange(num_grasps))
            q_values_and_indices.sort(key = lambda x : x[0], reverse=True)

            if self.config['vis']['grasp_candidates']:
                # display each grasp on the original image, colored by predicted success
                norm_q_values = q_values #(q_values - np.min(q_values)) / (np.max(q_values) - np.min(q_values))
                vis.figure(size=(FIGSIZE,FIGSIZE))
                vis.imshow(rgbd_im.depth,
                           vmin=self.config['vis']['vmin'],
                           vmax=self.config['vis']['vmax'])
                for grasp, q in zip(grasps, norm_q_values):
                    vis.grasp(grasp, scale=2.0,
                              jaw_width=2.0,
                              show_center=False,
                              show_axis=True,
                              color=plt.cm.RdYlGn(q))
                vis.title('Sampled grasps iter %d' %(j))
<<<<<<< HEAD
                self.show('grasp_candidates_iter_%d.png' %(j))

            if self.config['vis']['grasp_ranking']:
                # read vis params
                k = self.config['vis']['k']
                d = utils.sqrt_ceil(k)

                # form camera intr for the thumbnail (to compute gripper width)
                scale_factor = float(self.gqcnn.im_width) / float(self._crop_width)
                scaled_camera_intr = camera_intr.resize(scale_factor)

                vis.figure(size=(FIGSIZE,FIGSIZE))
                for i, p in enumerate(q_values_and_indices[:k]):
                    # read stats for grasp
                    q_value = p[0]
                    ind = p[1]
                    depth = pose_tensor[ind][0]
                    image = DepthImage(image_tensor[ind,...])
                    grasp = Grasp2D(Point(image.center), 0.0, depth,
                                    width=self._gripper_width,
                                    camera_intr=scaled_camera_intr)

                    # plot
                    vis.subplot(d,d,i+1)
                    vis.imshow(image)
                    vis.grasp(grasp, scale=1.5)
                    vis.title('K=%d: d=%.3f, q=%.3f' %(i, depth, q_value))
                self.show('grasp_ranking_iter_%d.png' %(j))

=======
                filename = None
                if self._logging_dir is not None:
                    filename = os.path.join(self._logging_dir, 'cem_iter_%d.png' %(j))
                vis.show(filename)
                
>>>>>>> c8ec3c96
            # fit elite set
            elite_start = time()
            num_refit = max(int(np.ceil(self._gmm_refit_p * num_grasps)), 1)
            elite_q_values = [i[0] for i in q_values_and_indices[:num_refit]]
            elite_grasp_indices = [i[1] for i in q_values_and_indices[:num_refit]]
            elite_grasps = [grasps[i] for i in elite_grasp_indices]
            elite_grasp_arr = np.array([g.feature_vec for g in elite_grasps])

            if self.config['vis']['elite_grasps']:
                # display each grasp on the original image, colored by predicted success
                norm_q_values = (elite_q_values - np.min(elite_q_values)) / (np.max(elite_q_values) - np.min(elite_q_values))
                vis.figure(size=(FIGSIZE,FIGSIZE))
                vis.imshow(rgbd_im.depth,
                           vmin=self.config['vis']['vmin'],
                           vmax=self.config['vis']['vmax'])
                for grasp, q in zip(elite_grasps, norm_q_values):
                    vis.grasp(grasp, scale=1.5, show_center=False, show_axis=True,
                              color=plt.cm.RdYlGn(q))
                vis.title('Elite grasps iter %d' %(j))
<<<<<<< HEAD
                self.show('elite_grasps_iter_%d.png' %(j))

=======
                filename = None
                if self._logging_dir is not None:
                    filename = os.path.join(self._logging_dir, 'elite_set_iter_%d.png' %(j))
                vis.show(filename)
                    
>>>>>>> c8ec3c96
            # normalize elite set
            elite_grasp_mean = np.mean(elite_grasp_arr, axis=0)
            elite_grasp_std = np.std(elite_grasp_arr, axis=0)
            elite_grasp_std[elite_grasp_std == 0] = 1.0
            elite_grasp_arr = (elite_grasp_arr - elite_grasp_mean) / elite_grasp_std
            logging.info('Elite set computation took %.3f sec' %(time()-elite_start))

            # fit a GMM to the top samples
            num_components = max(int(np.ceil(self._gmm_component_frac * num_refit)), 1)
            uniform_weights = (1.0 / num_components) * np.ones(num_components)
            gmm = GaussianMixture(n_components=num_components,
                                  weights_init=uniform_weights,
                                  reg_covar=self._gmm_reg_covar)
            train_start = time()
            gmm.fit(elite_grasp_arr)
            logging.info('GMM fitting with %d components took %.3f sec' %(num_components, time()-train_start))

            # sample the next grasps
            grasps = []
            loop_start = time()
            num_tries = 0
            while len(grasps) < self._num_gmm_samples and num_tries < self._max_resamples_per_iteration:
                # sample from GMM
                sample_start = time()
                grasp_vecs, _ = gmm.sample(n_samples=self._num_gmm_samples)
                grasp_vecs = elite_grasp_std * grasp_vecs + elite_grasp_mean
                logging.info('GMM sampling took %.3f sec' %(time()-sample_start))

                # convert features to grasps and store if in segmask
                for grasp_vec in grasp_vecs:
                    feature_start = time()
                    if grasp_type == 'parallel_jaw':
                        # form grasp object
                        grasp = Grasp2D.from_feature_vec(grasp_vec,
                                                         width=self._gripper_width,
                                                         camera_intr=camera_intr)
                    elif grasp_type == 'suction':
                        # read depth and approach axis
                        u = int(min(max(grasp_vec[1], 0), depth_im.height-1))
                        v = int(min(max(grasp_vec[0], 0), depth_im.width-1))
                        grasp_depth = depth_im[u, v]

                        # approach_axis
                        grasp_axis = -normal_cloud_im[u, v]
                        
                        # form grasp object
                        grasp = SuctionPoint2D.from_feature_vec(grasp_vec,
                                                                camera_intr=camera_intr,
                                                                depth=grasp_depth,
                                                                axis=grasp_axis)
                    logging.debug('Feature vec took %.5f sec' %(time()-feature_start))

                        
                    bounds_start = time()
                    # check in bounds
                    if state.segmask is None or \
                        (grasp.center.y >= 0 and grasp.center.y < state.segmask.height and \
                         grasp.center.x >= 0 and grasp.center.x < state.segmask.width and \
                         np.any(state.segmask[int(grasp.center.y), int(grasp.center.x)] != 0) and \
                         grasp.approach_angle < self._max_approach_angle):

                        # check validity according to filters
                        valid = True
                        for filter_name, is_valid in self._filters.iteritems():
                            valid = is_valid(grasp) 
                            logging.info('Grasp {} filter {} valid: {}'.format(i, filter_name, valid))
                            if not valid:
                                valid = False
                                break
                        if valid:
                            grasps.append(grasp)
                    logging.debug('Bounds took %.5f sec' %(time()-bounds_start))
                    num_tries += 1
                    
            # check num grasps
            num_grasps = len(grasps)
            if num_grasps == 0:
                logging.warning('No valid grasps could be found')
                raise NoValidGraspsException()
            logging.info('Resample loop took %.3f sec' %(time()-loop_start))
            logging.info('Resampling took %.3f sec' %(time()-resample_start))

<<<<<<< HEAD
            # form tensors
            image_tensor, pose_tensor = self.grasps_to_tensors(grasps, state)
            if self.config['vis']['tf_images']:
                # read vis params
                k = self.config['vis']['k']
                d = utils.sqrt_ceil(k)

                # display grasp transformed images
                vis.figure(size=(FIGSIZE,FIGSIZE))
                for i, image_tf in enumerate(image_tensor[:k,...]):
                    depth = pose_tensor[i][0]
                    vis.subplot(d,d,i+1)
                    vis.imshow(DepthImage(image_tf))
                    vis.title('Image %d: d=%.3f' %(i, depth))
                self.show('tf_images_iter_%d.png' %(j))
          
=======
>>>>>>> c8ec3c96
        # predict final set of grasps
        predict_start = time()
        q_values = self._grasp_quality_fn(state, grasps, params=self._config)
        logging.info('Final prediction took %.3f sec' %(time()-predict_start))

        if self.config['vis']['grasp_candidates']:
            # display each grasp on the original image, colored by predicted success
            norm_q_values = q_values #(q_values - np.min(q_values)) / (np.max(q_values) - np.min(q_values))
            vis.figure(size=(FIGSIZE,FIGSIZE))
            vis.imshow(rgbd_im.depth,
                       vmin=self.config['vis']['vmin'],
                       vmax=self.config['vis']['vmax'])
            for grasp, q in zip(grasps, norm_q_values):
                vis.grasp(grasp, scale=2.0,
                          jaw_width=2.0,
                          show_center=False,
                          show_axis=True,
                          color=plt.cm.RdYlGn(q))
            vis.title('Final sampled grasps')
<<<<<<< HEAD
            self.show('grasp_candidates_final.png')
=======
            filename = None
            if self._logging_dir is not None:
                filename = os.path.join(self._logging_dir, 'final_grasps.png')
            vis.show(filename)
>>>>>>> c8ec3c96

        # select grasp
        index = self.select(grasps, q_values)
        grasp = grasps[index]
        q_value = q_values[index]
        if self.config['vis']['grasp_plan']:
<<<<<<< HEAD
            scale_factor = float(self.gqcnn.im_width) / float(self._crop_width)
            scaled_camera_intr = camera_intr.resize(scale_factor)
            grasp_vis = Grasp2D(Point(image.center), 0.0, pose[0],
                                width=self._gripper_width,
                                camera_intr=scaled_camera_intr)
            vis.figure()
            vis.imshow(image)
            vis.grasp(grasp_vis, scale=1.5, show_center=False, show_axis=True)
            vis.title('Best Grasp: d=%.3f, q=%.3f' %(depth, q_value))
            self.show('grasp_plan.png')
=======
            vis.figure()
            vis.imshow(rgbd_im.depth,
                       vmin=self.config['vis']['vmin'],
                       vmax=self.config['vis']['vmax'])
            vis.grasp(grasp, scale=5.0, show_center=False, show_axis=True, jaw_width=1.0, grasp_axis_width=0.2)
            vis.title('Best Grasp: d=%.3f, q=%.3f' %(grasp.depth,
                                                     q_value))
            filename = None
            if self._logging_dir is not None:
                filename = os.path.join(self._logging_dir, 'planned_grasp.png')
            vis.show(filename)

        # form return image
        image = state.rgbd_im.depth
        if isinstance(self._grasp_quality_fn, GQCnnQualityFunction):
            image_arr, _ = self._grasp_quality_fn.grasps_to_tensors([grasp], state)
            image = DepthImage(image_arr[0,...],
                               frame=state.rgbd_im.frame)
>>>>>>> c8ec3c96

        # return action
        action = GraspAction(grasp, q_value, image)

        if self._logging_dir is not None:
            action_dir = os.path.join(policy_dir, 'action')
            action.save(action_dir)

        return action
        
class QFunctionRobustGraspingPolicy(CrossEntropyRobustGraspingPolicy):
    """ Optimizes a set of antipodal grasp candidates in image space using the 
    cross entropy method with a GQ-CNN that estimates the Q-function
    for use in Q-learning.

    Notes
    -----
    Required configuration parameters are specified in Other Parameters

    Other Parameters
    ----------------
    reinit_pc1 : bool
        whether or not to reinitialize the pc1 layer of the GQ-CNN
    reinit_fc3: bool
        whether or not to reinitialize the fc3 layer of the GQ-CNN
    reinit_fc4: bool
        whether or not to reinitialize the fc4 layer of the GQ-CNN
    reinit_fc5: bool
        whether or not to reinitialize the fc5 layer of the GQ-CNN
    num_seed_samples : int
        number of candidate to sample in the initial set
    num_gmm_samples : int
        number of candidates to sample on each resampling from the GMMs
    num_iters : int
        number of sample-and-refit iterations of CEM
    gmm_refit_p : float
        top p-% of grasps used for refitting
    gmm_component_frac : float
        percentage of the elite set size used to determine number of GMM components
    gmm_reg_covar : float
        regularization parameters for GMM covariance matrix, enforces diversity of fitted distributions
    deterministic : bool, optional
        whether to set the random seed to enforce deterministic behavior
    gripper_width : float, optional
        width of the gripper in meters
    """
    def __init__(self, config):
        CrossEntropyRobustGraspingPolicy.__init__(self, config)
        QFunctionRobustGraspingPolicy._parse_config(self)
        self._setup_gqcnn()

    def _parse_config(self):
        """ Parses the parameters of the policy. """
        self._reinit_pc1 = self.config['reinit_pc1']
        self._reinit_fc3 = self.config['reinit_fc3']
        self._reinit_fc4 = self.config['reinit_fc4']
        self._reinit_fc5 = self.config['reinit_fc5']

    def _setup_gqcnn(self):
        """ Sets up the GQ-CNN. """
        # close existing session (from superclass initializer)
        self.gqcnn.close_session()

        # check valid output size
        if self.gqcnn.fc5_out_size != 1 and not self._reinit_fc5:
            raise ValueError('Q function must return scalar values')

        # reinitialize layers
        if self._reinit_fc5:
            self.gqcnn.fc5_out_size = 1

        # TODO: implement reinitialization of pc0
        self.gqcnn.reinitialize_layers(self._reinit_fc3,
                                       self._reinit_fc4,
                                       self._reinit_fc5)
        self.gqcnn.initialize_network(add_softmax=False)
        
class EpsilonGreedyQFunctionRobustGraspingPolicy(QFunctionRobustGraspingPolicy):
    """ Optimizes a set of antipodal grasp candidates in image space 
    using the cross entropy method with a GQ-CNN that estimates the
    Q-function for use in Q-learning, and chooses a random antipodal
    grasp with probability epsilon.

    Notes
    -----
    Required configuration parameters are specified in Other Parameters

    Other Parameters
    ----------------
    epsilon : float
    """
    def __init__(self, config):
        QFunctionRobustGraspingPolicy.__init__(self, config)
        self._parse_config()

    def _parse_config(self):
        """ Parses the parameters of the policy. """
        self._epsilon = self.config['epsilon']

    @property
    def epsilon(self):
        return self._epsilon

    @epsilon.setter
    def epsilon(self, val):
        self._epsilon = val

    def greedy_action(self, state):
        """ Plans the grasp with the highest probability of success on
        the given RGB-D image.

        Attributes
        ----------
        state : :obj:`RgbdImageState`
            image to plan grasps on

        Returns
        -------
        :obj:`GraspAction`
            grasp to execute
        """
        return CrossEntropyRobustGraspingPolicy.action(self, state)
    
    def _action(self, state):
        """ Plans the grasp with the highest probability of success on
        the given RGB-D image.

        Attributes
        ----------
        state : :obj:`RgbdImageState`
            image to plan grasps on

        Returns
        -------
        :obj:`GraspAction`
            grasp to execute
        """
        # take the greedy action with prob 1 - epsilon
        if np.random.rand() > self.epsilon:
            logging.debug('Taking greedy action')
            return CrossEntropyRobustGraspingPolicy.action(self, state)

        # otherwise take a random action
        logging.debug('Taking random action')

        # check valid input
        if not isinstance(state, RgbdImageState):
            raise ValueError('Must provide an RGB-D image state.')

        # parse state
        rgbd_im = state.rgbd_im
        camera_intr = state.camera_intr
        segmask = state.segmask

        # sample random antipodal grasps
        grasps = self._grasp_sampler.sample(rgbd_im, camera_intr,
                                            self._num_seed_samples,
                                            segmask=segmask,
                                            visualize=self.config['vis']['grasp_sampling'],
                                            seed=self._seed)
        
        num_grasps = len(grasps)
        if num_grasps == 0:
            logging.warning('No valid grasps could be found')
            raise NoValidGraspsException()

        # choose a grasp uniformly at random
        grasp_ind = np.random.choice(num_grasps, size=1)[0]
        grasp = grasps[grasp_ind]
        depth = grasp.depth

        # create transformed image
        image_tensor, pose_tensor = self.grasps_to_tensors([grasp], state)
        image = DepthImage(image_tensor[0,...])

        # predict prob success
        output_arr = self.gqcnn.predict(image_tensor, pose_tensor)
        q_value = output_arr[0,-1]
        
        # visualize planned grasp
        if self.config['vis']['grasp_plan']:
            scale_factor = float(self.gqcnn.im_width) / float(self._crop_width)
            scaled_camera_intr = camera_intr.resize(scale_factor)
            vis_grasp = Grasp2D(Point(image.center), 0.0, depth,
                                width=self._gripper_width,
                                camera_intr=scaled_camera_intr)
            vis.figure()
            vis.imshow(image)
            vis.grasp(vis_grasp, scale=1.5, show_center=False, show_axis=True)
            vis.title('Best Grasp: d=%.3f, q=%.3f' %(depth, q_value))
            vis.show()

        # return action
        return GraspAction(grasp, q_value, image)
<|MERGE_RESOLUTION|>--- conflicted
+++ resolved
@@ -37,19 +37,10 @@
 
 import autolab_core.utils as utils
 from autolab_core import Point
-<<<<<<< HEAD
-from perception import CameraIntrinsics
-from perception import BinaryImage, ColorImage, DepthImage, RgbdImage
-
-from . import Grasp2D, ImageGraspSamplerFactory, GQCNN, InputDataMode
+from perception import BinaryImage, ColorImage, DepthImage, RgbdImage, SegmentationImage, CameraIntrinsics
+
+from . import Grasp2D, SuctionPoint2D, ImageGraspSamplerFactory, GQCNN, InputDataMode, GraspQualityFunctionFactory, GQCnnQualityFunction, NoValidGraspsException
 from . import Visualizer as vis
-from . import NoValidGraspsException
-=======
-from perception import BinaryImage, ColorImage, DepthImage, RgbdImage, SegmentationImage, CameraIntrinsics
-
-from gqcnn import Grasp2D, SuctionPoint2D, ImageGraspSamplerFactory, GQCNN, InputDataMode, GraspQualityFunctionFactory, GQCnnQualityFunction, NoValidGraspsException
-from gqcnn import Visualizer as vis
->>>>>>> c8ec3c96
 
 FIGSIZE = 16
 SEED = 5234709
@@ -87,21 +78,15 @@
         depth_image_filename = os.path.join(save_dir, 'depth.npy')
         camera_intr_filename = os.path.join(save_dir, 'camera.intr')
         segmask_filename = os.path.join(save_dir, 'segmask.npy')
-<<<<<<< HEAD
-=======
         obj_segmask_filename = os.path.join(save_dir, 'obj_segmask.npy')
->>>>>>> c8ec3c96
         state_filename = os.path.join(save_dir, 'state.pkl')
         self.rgbd_im.color.save(color_image_filename)
         self.rgbd_im.depth.save(depth_image_filename)
         self.camera_intr.save(camera_intr_filename)
         if self.segmask is not None:
             self.segmask.save(segmask_filename)
-<<<<<<< HEAD
-=======
         if self.obj_segmask is not None:
             self.obj_segmask.save(obj_segmask_filename)
->>>>>>> c8ec3c96
         if self.fully_observed is not None:
             pkl.dump(self.fully_observed, open(state_filename, 'wb'))
 
@@ -113,15 +98,6 @@
         depth_image_filename = os.path.join(save_dir, 'depth.npy')
         camera_intr_filename = os.path.join(save_dir, 'camera.intr')
         segmask_filename = os.path.join(save_dir, 'segmask.npy')
-<<<<<<< HEAD
-        state_filename = os.path.join(save_dir, 'state.pkl')
-        color = ColorImage.open(color_image_filename)
-        depth = DepthImage.open(depth_image_filename)
-        camera_intr = CameraIntrinsics.load(camera_intr_filename)
-        segmask = None
-        if os.path.exists(segmask_filename):
-            segmask = BinaryImage.open(segmask_filename)
-=======
         obj_segmask_filename = os.path.join(save_dir, 'obj_segmask.npy')
         state_filename = os.path.join(save_dir, 'state.pkl')
         camera_intr = CameraIntrinsics.load(camera_intr_filename)
@@ -133,17 +109,13 @@
         obj_segmask = None
         if os.path.exists(obj_segmask_filename):
             obj_segmask = SegmentationImage.open(obj_segmask_filename, frame=camera_intr.frame)
->>>>>>> c8ec3c96
         fully_observed = None    
         if os.path.exists(state_filename):
             fully_observed = pkl.load(open(state_filename, 'rb'))
         return RgbdImageState(RgbdImage.from_color_and_depth(color, depth),
                               camera_intr,
                               segmask=segmask,
-<<<<<<< HEAD
-=======
                               obj_segmask=obj_segmask,
->>>>>>> c8ec3c96
                               fully_observed=fully_observed)
             
 class ParallelJawGrasp(object):
@@ -176,8 +148,6 @@
         image = DepthImage.open(image_filename)
         return ParallelJawGrasp(grasp, q_value, image)
         
-<<<<<<< HEAD
-=======
 class GraspAction(object):
     """ Action to encapsulate parallel jaw grasps.
     """
@@ -196,7 +166,6 @@
         pkl.dump(self.q_value, open(q_value_filename, 'wb'))
         self.image.save(image_filename)
         
->>>>>>> c8ec3c96
 class Policy(object):
     """ Abstract policy class. """
     __metaclass__ = ABCMeta
@@ -237,17 +206,7 @@
 
         # init grasp sampler
         self._sampling_config = config['sampling']
-<<<<<<< HEAD
-        self._gqcnn_model_dir = config['gqcnn_model']
-        self._logging_dir = None
-        if 'logging_dir' in config.keys():
-            self._logging_dir = config['logging_dir']
-            self._policy_dir = self._logging_dir
-            if not os.path.exists(self._logging_dir):
-                os.mkdir(self._logging_dir)
-=======
         self._sampling_config['gripper_width'] = self._gripper_width
->>>>>>> c8ec3c96
         sampler_type = self._sampling_config['type']
         self._grasp_sampler = ImageGraspSamplerFactory.sampler(sampler_type,
                                                                self._sampling_config)
@@ -394,14 +353,10 @@
         self._gripper_width = np.inf
         if 'gripper_width' in self.config.keys():
             self._gripper_width = self.config['gripper_width']
-<<<<<<< HEAD
-            
-=======
         self._logging_dir = None
         if 'logging_dir' in self.config.keys():
             self._logging_dir = self.config['logging_dir']
 
->>>>>>> c8ec3c96
     def select(self, grasps, q_value):
         """ Selects the grasp with the highest probability of success.
         Can override for alternate policies (e.g. epsilon greedy).
@@ -463,31 +418,6 @@
                                             visualize=self.config['vis']['grasp_sampling'],
                                             seed=None)
         num_grasps = len(grasps)
-<<<<<<< HEAD
-
-        # form tensors
-        image_tensor, pose_tensor = self.grasps_to_tensors(grasps, state)
-        if self.config['vis']['tf_images']:
-            # read vis params
-            k = self.config['vis']['k']
-            d = utils.sqrt_ceil(k)
-
-            # display grasp transformed images
-            vis.figure(size=(FIGSIZE,FIGSIZE))
-            for i, image_tf in enumerate(image_tensor[:k,...]):
-                depth = pose_tensor[i][0]
-                vis.subplot(d,d,i+1)
-                vis.imshow(DepthImage(image_tf))
-                vis.title('Image %d: d=%.3f' %(i, depth))
-            self.show('tf_images.png')
-
-        # predict grasps
-        predict_start = time()
-        output_arr = self.gqcnn.predict(image_tensor, pose_tensor)
-        q_values = output_arr[:,-1]
-        logging.debug('Prediction took %.3f sec' %(time()-predict_start))
-
-=======
         if num_grasps == 0:
             logging.warning('No valid grasps could be found')
             raise NoValidGraspsException()
@@ -518,7 +448,6 @@
         q_values = self._grasp_quality_fn(state, grasps, params=self._config)
         logging.debug('Grasp evaluation took %.3f sec' %(time()-compute_start))
         
->>>>>>> c8ec3c96
         if self.config['vis']['grasp_candidates']:
             # display each grasp on the original image, colored by predicted success
             norm_q_values = (q_values - np.min(q_values)) / (np.max(q_values) - np.min(q_values))
@@ -537,59 +466,18 @@
             vis.title('Sampled grasps')
             self.show('grasp_candidates.png')
 
-<<<<<<< HEAD
-        if self.config['vis']['grasp_ranking']:
-            # read vis params
-            k = self.config['vis']['k']
-            d = utils.sqrt_ceil(k)
-
-            # form camera intr for the thumbnail (to compute gripper width)
-            scale_factor = float(self.gqcnn.im_width) / float(self._crop_width)
-            scaled_camera_intr = camera_intr.resize(scale_factor)
-
-            # sort grasps
-            q_values_and_indices = zip(q_values, np.arange(num_grasps))
-            q_values_and_indices.sort(key = lambda x : x[0], reverse=True)
-
-            vis.figure(size=(FIGSIZE,FIGSIZE))
-            for i, p in enumerate(q_values_and_indices[:k]):
-                # read stats for grasp
-                q_value = p[0]
-                ind = p[1]
-                depth = pose_tensor[ind][0]
-                image = DepthImage(image_tensor[ind,...])
-                grasp = Grasp2D(Point(image.center), 0.0, depth,
-                                width=self._gripper_width,
-                                camera_intr=scaled_camera_intr)
-
-                # plot
-                vis.subplot(d,d,i+1)
-                vis.imshow(image)
-                vis.grasp(grasp, scale=1.5)
-                vis.title('K=%d: d=%.3f, q=%.3f' %(i, depth, q_value))
-            self.show('grasp_ranking.png')
-
-=======
->>>>>>> c8ec3c96
         # select grasp
         index = self.select(grasps, q_values)
         grasp = grasps[index]
         q_value = q_values[index]
         if self.config['vis']['grasp_plan']:
             vis.figure()
-<<<<<<< HEAD
-            vis.imshow(image)
-            vis.grasp(grasp, scale=1.5, show_center=False, show_axis=True)
-            vis.title('Best Grasp: d=%.3f, q=%.3f' %(depth, q_value))
-            self.show('grasp_plan.png')
-=======
             vis.imshow(rgbd_im.depth,
                        vmin=self.config['vis']['vmin'],
                        vmax=self.config['vis']['vmax'])
             vis.grasp(grasp, scale=2.0, show_axis=True)
             vis.title('Best Grasp: d=%.3f, q=%.3f' %(grasp.depth, q_value))
             vis.show()
->>>>>>> c8ec3c96
 
         return GraspAction(grasp, q_value, state.rgbd_im.depth)
 
@@ -759,27 +647,8 @@
         if isinstance(grasps[0], SuctionPoint2D):
             grasp_type = 'suction'
 
-<<<<<<< HEAD
-            # display grasp transformed images
-            vis.figure(size=(FIGSIZE,FIGSIZE))
-            for i in range(d):
-                image_tf = image_tensor[i,...]
-                depth = pose_tensor[i][0]
-                grasp = grasps[i]
-
-                vis.subplot(d,2,2*i+1)
-                vis.imshow(rgbd_im.depth)
-                vis.grasp(grasp, scale=1.5, show_center=False, show_axis=True)
-                vis.title('Grasp %d: d=%.3f' %(i, depth))
-
-                vis.subplot(d,2,2*i+2)
-                vis.imshow(DepthImage(image_tf))
-                vis.title('TF image %d: d=%.3f' %(i, depth))
-            self.show('tf_images.png')
-=======
         logging.info('Sampled %d grasps' %(len(grasps)))
         logging.info('Computing the seed set took %.3f sec' %(time() - seed_set_start))
->>>>>>> c8ec3c96
 
         # iteratively refit and sample
         for j in range(self._num_iters):
@@ -809,43 +678,11 @@
                               show_axis=True,
                               color=plt.cm.RdYlGn(q))
                 vis.title('Sampled grasps iter %d' %(j))
-<<<<<<< HEAD
-                self.show('grasp_candidates_iter_%d.png' %(j))
-
-            if self.config['vis']['grasp_ranking']:
-                # read vis params
-                k = self.config['vis']['k']
-                d = utils.sqrt_ceil(k)
-
-                # form camera intr for the thumbnail (to compute gripper width)
-                scale_factor = float(self.gqcnn.im_width) / float(self._crop_width)
-                scaled_camera_intr = camera_intr.resize(scale_factor)
-
-                vis.figure(size=(FIGSIZE,FIGSIZE))
-                for i, p in enumerate(q_values_and_indices[:k]):
-                    # read stats for grasp
-                    q_value = p[0]
-                    ind = p[1]
-                    depth = pose_tensor[ind][0]
-                    image = DepthImage(image_tensor[ind,...])
-                    grasp = Grasp2D(Point(image.center), 0.0, depth,
-                                    width=self._gripper_width,
-                                    camera_intr=scaled_camera_intr)
-
-                    # plot
-                    vis.subplot(d,d,i+1)
-                    vis.imshow(image)
-                    vis.grasp(grasp, scale=1.5)
-                    vis.title('K=%d: d=%.3f, q=%.3f' %(i, depth, q_value))
-                self.show('grasp_ranking_iter_%d.png' %(j))
-
-=======
                 filename = None
                 if self._logging_dir is not None:
                     filename = os.path.join(self._logging_dir, 'cem_iter_%d.png' %(j))
                 vis.show(filename)
                 
->>>>>>> c8ec3c96
             # fit elite set
             elite_start = time()
             num_refit = max(int(np.ceil(self._gmm_refit_p * num_grasps)), 1)
@@ -865,16 +702,11 @@
                     vis.grasp(grasp, scale=1.5, show_center=False, show_axis=True,
                               color=plt.cm.RdYlGn(q))
                 vis.title('Elite grasps iter %d' %(j))
-<<<<<<< HEAD
-                self.show('elite_grasps_iter_%d.png' %(j))
-
-=======
                 filename = None
                 if self._logging_dir is not None:
                     filename = os.path.join(self._logging_dir, 'elite_set_iter_%d.png' %(j))
                 vis.show(filename)
                     
->>>>>>> c8ec3c96
             # normalize elite set
             elite_grasp_mean = np.mean(elite_grasp_arr, axis=0)
             elite_grasp_std = np.std(elite_grasp_arr, axis=0)
@@ -957,25 +789,6 @@
             logging.info('Resample loop took %.3f sec' %(time()-loop_start))
             logging.info('Resampling took %.3f sec' %(time()-resample_start))
 
-<<<<<<< HEAD
-            # form tensors
-            image_tensor, pose_tensor = self.grasps_to_tensors(grasps, state)
-            if self.config['vis']['tf_images']:
-                # read vis params
-                k = self.config['vis']['k']
-                d = utils.sqrt_ceil(k)
-
-                # display grasp transformed images
-                vis.figure(size=(FIGSIZE,FIGSIZE))
-                for i, image_tf in enumerate(image_tensor[:k,...]):
-                    depth = pose_tensor[i][0]
-                    vis.subplot(d,d,i+1)
-                    vis.imshow(DepthImage(image_tf))
-                    vis.title('Image %d: d=%.3f' %(i, depth))
-                self.show('tf_images_iter_%d.png' %(j))
-          
-=======
->>>>>>> c8ec3c96
         # predict final set of grasps
         predict_start = time()
         q_values = self._grasp_quality_fn(state, grasps, params=self._config)
@@ -995,32 +808,16 @@
                           show_axis=True,
                           color=plt.cm.RdYlGn(q))
             vis.title('Final sampled grasps')
-<<<<<<< HEAD
-            self.show('grasp_candidates_final.png')
-=======
             filename = None
             if self._logging_dir is not None:
                 filename = os.path.join(self._logging_dir, 'final_grasps.png')
             vis.show(filename)
->>>>>>> c8ec3c96
 
         # select grasp
         index = self.select(grasps, q_values)
         grasp = grasps[index]
         q_value = q_values[index]
         if self.config['vis']['grasp_plan']:
-<<<<<<< HEAD
-            scale_factor = float(self.gqcnn.im_width) / float(self._crop_width)
-            scaled_camera_intr = camera_intr.resize(scale_factor)
-            grasp_vis = Grasp2D(Point(image.center), 0.0, pose[0],
-                                width=self._gripper_width,
-                                camera_intr=scaled_camera_intr)
-            vis.figure()
-            vis.imshow(image)
-            vis.grasp(grasp_vis, scale=1.5, show_center=False, show_axis=True)
-            vis.title('Best Grasp: d=%.3f, q=%.3f' %(depth, q_value))
-            self.show('grasp_plan.png')
-=======
             vis.figure()
             vis.imshow(rgbd_im.depth,
                        vmin=self.config['vis']['vmin'],
@@ -1039,7 +836,6 @@
             image_arr, _ = self._grasp_quality_fn.grasps_to_tensors([grasp], state)
             image = DepthImage(image_arr[0,...],
                                frame=state.rgbd_im.frame)
->>>>>>> c8ec3c96
 
         # return action
         action = GraspAction(grasp, q_value, image)
